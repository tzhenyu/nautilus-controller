--- conflicted
+++ resolved
@@ -9,17 +9,88 @@
         this.robotMarker = null;
         this.currentLat = 40.7128; // Default to New York (mock location)
         this.currentLon = -74.0060;
+        this.theme = localStorage.getItem('theme') || 'light';
         this.init();
     }
 
     init() {
         this.setupEventListeners();
+        this.initializeTheme();
         this.initializeMap();
         this.startStatusUpdates();
         this.updateUI();
     }
 
+    initializeTheme() {
+        // Apply saved theme
+        document.documentElement.setAttribute('data-theme', this.theme);
+        this.updateThemeIcon();
+    }
+
+    toggleTheme() {
+        this.theme = this.theme === 'light' ? 'dark' : 'light';
+        document.documentElement.setAttribute('data-theme', this.theme);
+        localStorage.setItem('theme', this.theme);
+        this.updateThemeIcon();
+        
+        // Reinitialize map with new theme if it exists
+        if (this.map) {
+            this.updateMapTheme();
+        }
+    }
+
+    updateThemeIcon() {
+        const themeToggle = document.getElementById('themeToggle');
+        const icon = themeToggle.querySelector('i');
+        icon.className = this.theme === 'light' ? 'fas fa-moon' : 'fas fa-sun';
+        themeToggle.title = `Switch to ${this.theme === 'light' ? 'dark' : 'light'} mode`;
+    }
+
+    updateMapTheme() {
+        if (!this.map) return;
+        
+        // Remove existing tile layer
+        this.map.eachLayer((layer) => {
+            if (layer._url) {
+                this.map.removeLayer(layer);
+            }
+        });
+        
+        // Add new tile layer based on theme
+        const tileUrl = this.theme === 'dark' 
+            ? 'https://{s}.basemaps.cartocdn.com/dark_all/{z}/{x}/{y}{r}.png'
+            : 'https://{s}.tile.openstreetmap.org/{z}/{x}/{y}.png';
+            
+        L.tileLayer(tileUrl, {
+            attribution: this.theme === 'dark'
+                ? '&copy; <a href="https://www.openstreetmap.org/copyright">OpenStreetMap</a> contributors &copy; <a href="https://carto.com/attributions">CARTO</a>'
+                : '&copy; <a href="https://www.openstreetmap.org/copyright">OpenStreetMap</a> contributors',
+            maxZoom: 19
+        }).addTo(this.map);
+        
+        // Re-add robot marker
+        if (this.robotMarker) {
+            this.robotMarker.addTo(this.map);
+        }
+    }
+
+    toggleFullscreen() {
+        if (!document.fullscreenElement) {
+            document.documentElement.requestFullscreen().catch(err => {
+                console.log(`Error attempting to enable fullscreen: ${err.message}`);
+            });
+        } else {
+            document.exitFullscreen();
+        }
+    }
+
     setupEventListeners() {
+        // Theme toggle
+        document.getElementById('themeToggle').addEventListener('click', () => this.toggleTheme());
+        
+        // Fullscreen toggle
+        document.getElementById('fullscreenBtn').addEventListener('click', () => this.toggleFullscreen());
+
         // Movement controls
         document.querySelectorAll('.control-btn[data-direction]').forEach(btn => {
             btn.addEventListener('mousedown', (e) => this.startMovement(e.target.dataset.direction));
@@ -48,33 +119,35 @@
         });
 
         // Camera toggle
-        document.getElementById('cameraToggle').addEventListener('click', () => this.toggleCamera());
-
-        // Servo toggle
+        document.getElementById('cameraToggle').addEventListener('click', () => this.toggleCamera());        // Servo toggle
         document.getElementById('servoToggle').addEventListener('click', () => this.toggleServo());
 
         // Fullscreen toggle
         document.getElementById('fullscreenBtn').addEventListener('click', () => this.toggleFullscreen());        // Keyboard controls
         document.addEventListener('keydown', (e) => this.handleKeyDown(e));
         document.addEventListener('keyup', (e) => this.handleKeyUp(e));
-    }
-
-    initializeMap() {
+    }    initializeMap() {
         // Initialize the Leaflet map
         this.map = L.map('map').setView([this.currentLat, this.currentLon], 18);
 
-        // Add OpenStreetMap tile layer
-        L.tileLayer('https://tile.openstreetmap.org/{z}/{x}/{y}.png', {
-            attribution: '&copy; <a href="https://www.openstreetmap.org/copyright">OpenStreetMap</a> contributors',
+        // Add tile layer based on current theme
+        const tileUrl = this.theme === 'dark' 
+            ? 'https://{s}.basemaps.cartocdn.com/dark_all/{z}/{x}/{y}{r}.png'
+            : 'https://{s}.tile.openstreetmap.org/{z}/{x}/{y}.png';
+            
+        L.tileLayer(tileUrl, {
+            attribution: this.theme === 'dark'
+                ? '&copy; <a href="https://www.openstreetmap.org/copyright">OpenStreetMap</a> contributors &copy; <a href="https://carto.com/attributions">CARTO</a>'
+                : '&copy; <a href="https://www.openstreetmap.org/copyright">OpenStreetMap</a> contributors',
             maxZoom: 19
         }).addTo(this.map);
 
         // Create a custom robot icon
         const robotIcon = L.divIcon({
             className: 'robot-marker',
-            html: '<i class="fas fa-ship text-primary" style="font-size: 20px;"></i>',
-            iconSize: [30, 30],
-            iconAnchor: [15, 15]
+            html: '<div class="robot-icon"><i class="fas fa-ship"></i><div class="robot-pulse"></div></div>',
+            iconSize: [40, 40],
+            iconAnchor: [20, 20]
         });
 
         // Add robot marker
@@ -199,9 +272,7 @@
             console.error('Error toggling camera:', error);
             this.showConnectionError();
         }
-    }
-
-    async toggleServo() {
+    }    async toggleServo() {
         try {
             const response = await fetch('/api/servo/toggle', {
                 method: 'POST',
@@ -212,7 +283,7 @@
 
             if (response.ok) {
                 const data = await response.json();
-                document.getElementById('servoAngle').textContent = `${data.servo_angle}°`;
+                this.updateServoUI(data.servo_angle);
                 this.updateStatusFromResponse(data);
                 this.highlightElement('servoStatus');
                 this.highlightElement('servoAngle');
@@ -223,6 +294,62 @@
         }
     }
 
+    async setServoAngle(angle) {
+        try {
+            const response = await fetch('/api/servo/set', {
+                method: 'POST',
+                headers: {
+                    'Content-Type': 'application/json',
+                },
+                body: JSON.stringify({ angle: angle })
+            });
+
+            if (response.ok) {
+                const data = await response.json();
+                this.updateServoUI(data.servo_angle);
+                this.updateStatusFromResponse(data);
+                this.highlightElement('servoStatus');
+                this.highlightElement('servoAngle');
+            }
+        } catch (error) {
+            console.error('Error setting servo angle:', error);
+            this.showConnectionError();
+        }
+    }    updateServoUI(angle) {
+        // Update angle display
+        document.getElementById('servoAngle').textContent = `${angle}°`;
+        
+        // Update gauge
+        this.updateServoGauge(angle);
+    }
+
+    updateServoGauge(angle) {
+        const pointer = document.getElementById('servoGaugePointer');
+        const fill = document.getElementById('servoGaugeFill');
+        
+        if (pointer && fill) {
+            // Calculate rotation (0° = -90deg, 180° = 90deg)
+            const rotation = (angle - 90);
+            pointer.style.transform = `translate(-50%, -100%) rotate(${rotation}deg)`;
+            
+            // Update fill gradient
+            const fillPercentage = (angle / 180) * 180; // 0 to 180 degrees
+            fill.style.background = `conic-gradient(
+                from -90deg,
+                var(--primary-color) 0deg,
+                var(--primary-color) ${fillPercentage}deg,
+                transparent ${fillPercentage}deg,
+                transparent 180deg
+            )`;
+            
+            // Add update animation
+            fill.classList.add('updating');
+            setTimeout(() => {
+                fill.classList.remove('updating');
+            }, 500);
+        }
+    }
+
     async updateStatus() {
         try {
             const response = await fetch('/api/status');
@@ -235,15 +362,6 @@
             console.error('Error updating status:', error);
             this.showConnectionError();
         }
-<<<<<<< HEAD
-    }    updateStatusFromResponse(data) {
-        // Update position (X, Y coordinates from GPS latitude/longitude)
-        const lat = data.latitude || data.state?.latitude || this.currentLat;
-        const lon = data.longitude || data.state?.longitude || this.currentLon;
-        
-        document.getElementById('posX').textContent = lat.toFixed(6);
-        document.getElementById('posY').textContent = lon.toFixed(6);
-=======
     }
 
     updateStatusFromResponse(data) {
@@ -256,7 +374,6 @@
             (data.state?.longitude || data.longitude || 
              data.state?.posY || data.posY || 0).toFixed(6);
 
->>>>>>> 8c78155d
         document.getElementById('heading').textContent = `${Math.round(data.state?.heading || data.heading || 0)}°`;
 
         // Update GPS status
@@ -287,11 +404,10 @@
         // Update camera status
         const cameraEnabled = data.state?.camera_enabled || data.camera_enabled || false;
         document.getElementById('cameraStatus').textContent = cameraEnabled ? 'ON' : 'OFF';
-        document.getElementById('cameraStatus').className = `badge ${cameraEnabled ? 'bg-success' : 'bg-danger'}`;
-
-        // Update servo status
+        document.getElementById('cameraStatus').className = `badge ${cameraEnabled ? 'bg-success' : 'bg-danger'}`;        // Update servo status
         const servoAngle = data.state?.servo_angle || data.servo_angle || 0;
         document.getElementById('servoStatus').textContent = `${servoAngle}°`;
+        this.updateServoUI(servoAngle);
 
         // Update additional info
         if (data.battery) document.getElementById('battery').textContent = `${data.battery}%`;
@@ -388,18 +504,12 @@
     }
 
     toggleFullscreen() {
-        const container = document.querySelector('.container-fluid');
-        const btn = document.getElementById('fullscreenBtn');
-        const icon = btn.querySelector('i');
-        
-        if (container.classList.contains('fullscreen')) {
-            container.classList.remove('fullscreen');
-            icon.className = 'fas fa-expand';
-            btn.title = 'Enter Fullscreen';
+        if (!document.fullscreenElement) {
+            document.documentElement.requestFullscreen().catch(err => {
+                console.log(`Error attempting to enable fullscreen: ${err.message}`);
+            });
         } else {
-            container.classList.add('fullscreen');
-            icon.className = 'fas fa-compress';
-            btn.title = 'Exit Fullscreen';
+            document.exitFullscreen();
         }
     }
 
@@ -434,11 +544,11 @@
                 element.classList.remove('updated');
             }, 500);
         }
-    }
-
-    updateUI() {
+    }    updateUI() {
         // Initialize UI state
         this.updateStatus();
+        // Initialize servo gauge
+        this.updateServoGauge(0);
     }
 }
 
