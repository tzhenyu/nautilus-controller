--- conflicted
+++ resolved
@@ -6,10 +6,9 @@
 import json
 from datetime import datetime
 import random
-<<<<<<< HEAD
+from gpiozero import AngularServo
+from time import sleep
 # Import the servo control modules
-=======
->>>>>>> a6cad182
 from gpiozero import AngularServo
 from time import sleep
 
@@ -18,6 +17,9 @@
 # Mount static files and templates
 app.mount("/static", StaticFiles(directory="static"), name="static")
 templates = Jinja2Templates(directory="templates")
+
+# Initialize the servo on GPIO pin 14
+servo = AngularServo(14, min_angle=0, max_angle=180, min_pulse_width=0.5/1000, max_pulse_width=2.5/1000)
 
 # Initialize the servo on GPIO pin 14
 servo = AngularServo(14, min_angle=0, max_angle=180, min_pulse_width=0.5/1000, max_pulse_width=2.5/1000)
@@ -76,21 +78,12 @@
 
 @app.post("/api/servo/toggle")
 async def toggle_servo():
-<<<<<<< HEAD
-    # Toggle between 0 and 90 degrees as per servo-controller.py
-    robot_state["servo_angle"] = 90 if robot_state["servo_angle"] == 0 else 0
-    
-    # Set the actual servo position
-    servo.angle = robot_state["servo_angle"]
-    await asyncio.sleep(0.05)  # Small delay for servo movement
-=======
     # Toggle between 0 and 180 degrees
     new_angle = 180 if robot_state["servo_angle"] == 0 else 0
     robot_state["servo_angle"] = new_angle
     
     # Actually control the physical servo
     set_servo_angle(new_angle)
->>>>>>> a6cad182
     
     return JSONResponse({
         "status": "success", 
